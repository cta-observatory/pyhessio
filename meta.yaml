--- conflicted
+++ resolved
@@ -1,10 +1,6 @@
 package:
   name: pyhessio
-<<<<<<< HEAD
-  version: 2.0.3
-=======
   version: 2.1.1
->>>>>>> 7b74e5fa
 
 source:
   git_url: https://github.com/cta-observatory/pyhessio
